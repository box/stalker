/*
 *  Project: Stalker jQuery plugin
 *  Description: Allowing elements to follow the user as the scroll around the page in a
 *    single direction
 *  Version: 1.0 (Sep 9, 2012)
 *  Author: Matt Willer, Box Inc (http://www.box.com)
 *  License: BSD
 *
 *
 *  Usage:
 *    JS -
 *      $(elements).stalker()
 *
 *  Optional params:
 *    direction (string - default: 'down') -
 *      The direction the element should follow the user from its original position.  For
 *      example, specifying 'up' means that whenever the user is scrolled above the
 *      element's original position, the element will follow the user along the page.
 *      When the user scrolls beneath the element's original position, the element will
 *      return to that position.
 *    offset (integer - default: 0) -
 *      The number of pixels from the edge of the screen the element should position itself
 *      while following the user.
 *    stalkerStyle (object/string - default: {}) -
 *      CSS properties to be applied to the element while it is following the user.  The
 *      element's original CSS will be saved and reapplied when it returns to its original
 *      position. If a string is given, it will be treated as a class to apply to the
 *      element while it is following the user.
 *    delay (integer - default: 0) -
 *      The delay, in milliseconds, before the element leaves its original position to
 *      follow the user.
 *    startCallback (function - default: none) -
 *      A callback to be executed when the element begins following the user.  The function
 *      context will be the DOM element
 *    stopCallback (function - default: none) -
 *      A callback to be executed as soon as the element stops following the user and
 *      returns to its original position.  The function context will be the DOM element
 *
*/

// the semi-colon before function invocation is a safety net against concatenated
//  scripts and/or other plugins which may not be closed properly.
;(function ( $, window, undefined ) {

	// undefined is used here as the undefined global variable in ECMAScript 3 is
	// mutable (ie. it can be changed by someone else). undefined isn't really being
	// passed in so we can ensure the value of it is truly undefined. In ES5, undefined
	// can no longer be modified.

	// window and document are passed through as local variables rather than globals
	// as this (slightly) quickens the resolution process and can be more efficiently
	// minified (especially when both are regularly referenced in your plugin).

	// Create the defaults once
	var pluginName = 'stalker'
		,document = window.document
		,defaults = {
			direction: 'down'
			,offset: 0
			,stalkerStyle: {}
			,delay: 0
			,startCallback: null
			,stopCallback: null
		}
		// change this to fit the CSS of the site if necessary
		,stalkerZIndex = 50;

	// The actual plugin constructor
	function Stalker( element, options )
	{
		this.element = element;

		// jQuery has an extend method which merges the contents of two or
		// more objects, storing the result in the first object. The first object
		// is generally empty as we don't want to alter the default options for
		// future instances of the plugin
		this.options = $.extend( {}, defaults, options) ;

		this._defaults = defaults;
		this._name = pluginName;

		this.init();
	}

	/**
	 * Handles an element stalking
	 */
	Stalker.prototype.init = function()
	{
		this.jElement = $(this.element);

		// save the element's original position and CSS
		this._baseOffset = this.jElement.offset();
		this._baseWidth = this.jElement.width();

		// we need a placeholder to keep the document from reflowing
		// use a clone to keep styles (esp. those related to width) but remove
		//  children to reduce id conflicts
		this.placeholder = this.jElement.clone(false).empty().css('height', this.jElement.outerHeight());

		this.stalking = false;

		var me = this;

		/**
		 * Starts an element stalking; applies custom styles and handles positioning
		 */
		function setPosition(edge)
		{
			me.stalking = true;

			var initial = {position: 'fixed'}, ending = $.extend({}, initial);
			initial[edge] = -(me.jElement.outerHeight()) + 'px';
			ending[edge] = parseInt(me.options.offset) + 'px';

			var handler = function()
			{
				// give the element custom style while stalking; by default,
				//  force the element to have its original width and appear on top
				var basicStalkerCSS = {width: me._baseWidth + 'px', left: me._baseOffset.left + 'px', 'z-index': stalkerZIndex};
				if (typeof me.options.stalkerStyle == 'object')
				{
					me.jElement.css($.extend(basicStalkerCSS, me.options.stalkerStyle));
				}
				else
				{
					me.jElement.css(basicStalkerCSS).addClass(me.options.stalkerStyle);
				}

				me.jElement.before(me.placeholder).css(ending);
			};

			if (me.options.delay)
			{
				setTimeout(handler, me.options.delay);
			}
			else
			{
				handler();
			}
		}

		/**
		 * Restores an element to its original state after stalking
		 *  by refreshing it with its clone
		 */
		function restoreOriginalState()
		{
			// discard the stalker and all its weird inline styles
			me.jElement.detach();

			// rip the guts out of the original and dump them into the clone
			var contents = me.jElement.contents();
			me._jElementClone.empty().append(contents);

			me.placeholder.replaceWith(me._jElementClone);

			// make the old clone the element we're tracking
			me.jElement = me._jElementClone;

			// create a new clone later, when we start stalking again

			me.stalking = false;

			if (me.options.stopCallback)
			{
				me.options.stopCallback.call(me.jElement[0]);
			}
		}

		/**
		 * Performs the necessary checks of element position relative to
		 *  the window, and causes the element to start or stop stalking
		 *  accordingly
		 */
		function stalk()
		{
			var pageTop = $(document).scrollTop();
			var viewportHeight = $(window).height();
			var pageBottom = pageTop + viewportHeight;

			if (me.options.direction == 'down')
			{
				if (me._baseOffset.top < pageTop)
				{
					if (!me.stalking)
					{
						// create a clone of the element, which will be used to keep the
						//  element's original styles intact for when we're done stalking
						//  We want to do this as late as possible.
						// We won't need the descendents, so don't bother with them
						me._jElementClone = me.jElement.clone(true, false);

						setPosition('top');

						if (me.options.startCallback)
						{
							me.options.startCallback.call(me.jElement[0]);
						}
					}
				}
				else if (me.stalking)
				{
					restoreOriginalState();
				}
			}
			else
			{
				if (me._baseOffset.top + me.jElement.outerHeight() > pageBottom)
				{
					if (!me.stalking)
					{
						// create a clone of the element, which will be used to keep the
						//  element's original styles intact for when we're done stalking
						//  We want to do this as late as possible.
						// We won't need the descendents, so don't bother with them
						me._jElementClone = me.jElement.clone(true, false);

						setPosition('bottom');

						if (me.options.startCallback)
						{
							me.options.startCallback.call(me.jElement[0]);
						}
					}
				}
				else if (me.stalking)
				{
					restoreOriginalState();
				}

			}
		}

		function handleEvent()
		{
			// since resize gets called when window zooms, re-cache element width
			if (me.stalking)
			{
<<<<<<< HEAD
				if (me.options.stalkerStyle && me.options.stalkerStyle.width)
				{
					me._baseWidth = me.options.stalkerStyle.width;
				}
				else
				{
					me._baseWidth = me.placeholder.width();
				}

				me.jElement.width(me._baseWidth);
=======
				me._baseWidth = me.placeholder.width();
				me._baseOffset = me.placeholder.offset();
				me.jElement.width(me._baseWidth).css('left', me._baseOffset.left+'px');
>>>>>>> bb30035c
			}
			else
			{
				me._baseWidth = me.jElement.width();
				me._baseOffset = me.jElement.offset();
			}
			stalk();
		}

		// set up event handlers and call immediately
		$(window).on('scroll.stalker', handleEvent).on('resize.stalker', handleEvent);

		stalk();
	};

	// A really lightweight plugin wrapper around the constructor,
	// preventing against multiple instantiations
	$.fn[pluginName] = function ( options )
	{
		return this.each(function ()
		{
			if (!$.data(this, 'plugin_' + pluginName))
			{
				$.data(this, 'plugin_' + pluginName, new Stalker( this, options ));
			}
		});
	};

}(jQuery, window));<|MERGE_RESOLUTION|>--- conflicted
+++ resolved
@@ -237,7 +237,6 @@
 			// since resize gets called when window zooms, re-cache element width
 			if (me.stalking)
 			{
-<<<<<<< HEAD
 				if (me.options.stalkerStyle && me.options.stalkerStyle.width)
 				{
 					me._baseWidth = me.options.stalkerStyle.width;
@@ -247,12 +246,8 @@
 					me._baseWidth = me.placeholder.width();
 				}
 
-				me.jElement.width(me._baseWidth);
-=======
-				me._baseWidth = me.placeholder.width();
 				me._baseOffset = me.placeholder.offset();
 				me.jElement.width(me._baseWidth).css('left', me._baseOffset.left+'px');
->>>>>>> bb30035c
 			}
 			else
 			{
